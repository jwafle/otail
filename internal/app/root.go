package app

import (
	"context"
	"fmt"
	"log"
	"net/url"
	"os"
	"strings"
	"time"

	"github.com/charmbracelet/bubbles/help"
	"github.com/charmbracelet/bubbles/key"
	"github.com/charmbracelet/bubbles/spinner"
	"github.com/charmbracelet/bubbles/viewport"
	tea "github.com/charmbracelet/bubbletea"
	"github.com/charmbracelet/lipgloss"

	"github.com/jwafle/otail/internal/telemetry"
	"github.com/jwafle/otail/internal/transport"
)

/* ------------------------------------------------------------------ */
/* Key-bindings & shared styles                                       */
/* ------------------------------------------------------------------ */

type keyMap struct {
	Logs, Metrics, Traces key.Binding
	Pause, Quit, Yank     key.Binding
}

var keys = keyMap{
	Logs:    key.NewBinding(key.WithKeys("l"), key.WithHelp("l", "logs")),
	Metrics: key.NewBinding(key.WithKeys("m"), key.WithHelp("m", "metrics")),
	Traces:  key.NewBinding(key.WithKeys("t"), key.WithHelp("t", "traces")),
	Pause:   key.NewBinding(key.WithKeys("p"), key.WithHelp("p", "pause")),
	Quit:    key.NewBinding(key.WithKeys("q", "ctrl+c"), key.WithHelp("q", "quit")),
	Yank:    key.NewBinding(key.WithKeys("y"), key.WithHelp("y", "yank to clipboard")),
}

func (k keyMap) ShortHelp() []key.Binding {
	return []key.Binding{
		k.Logs,
		k.Metrics,
		k.Traces,
		k.Pause,
		k.Quit,
		k.Yank,
	}
}

func (k keyMap) FullHelp() [][]key.Binding {
	return [][]key.Binding{
		{
			k.Logs,
			k.Metrics,
			k.Traces,
			k.Pause,
			k.Quit,
			k.Yank,
		},
	}
}

var statusStyle = lipgloss.NewStyle().Foreground(
	lipgloss.AdaptiveColor{Light: "#909090", Dark: "#626262"},
)

var cursorStyle = lipgloss.NewStyle().Reverse(true)

var msgHighlightStyle = lipgloss.NewStyle().
	Background(lipgloss.AdaptiveColor{Light: "#404040", Dark: "#303030"})

<<<<<<< HEAD
// Tabs --------------------------------------------------------------------

var (
	activeTabBorder = lipgloss.Border{
		Top:         "─",
		Bottom:      " ",
		Left:        "│",
		Right:       "│",
		TopLeft:     "╭",
		TopRight:    "╮",
		BottomLeft:  "┘",
		BottomRight: "└",
	}

	tabBorder = lipgloss.Border{
		Top:         "─",
		Bottom:      "─",
		Left:        "│",
		Right:       "│",
		TopLeft:     "╭",
		TopRight:    "╮",
		BottomLeft:  "┴",
		BottomRight: "┴",
	}

	tabStyle = lipgloss.NewStyle().
			Border(tabBorder, true).
			BorderForeground(lipgloss.Color("214")).
			Padding(0, 1)

	activeTabStyle = tabStyle.Border(activeTabBorder, true)

	tabGap = tabStyle.
		BorderTop(false).
		BorderLeft(false).
		BorderRight(false)
)
=======
// cursorBuffer is the number of lines to keep between the cursor and the edge
// of the viewport while navigating.
const cursorBuffer = 3
>>>>>>> 24389aa2

/* ------------------------------------------------------------------ */
/* Model                                                              */
/* ------------------------------------------------------------------ */

type model struct {
	/* streaming */
	stream    *transport.Stream
	ctxCancel context.CancelFunc

	/* ui helpers */
	spinner spinner.Model
	help    help.Model
	ready   bool
	paused  bool

	/* viewport */
	viewport viewport.Model

	/* cursor */
	cursorLine int
	cursorMsg  *item

	/* data */
	logs, metrics, traces []item
	active                telemetry.Kind

	/* error handling */
	err error
}

func (m *model) activeItems() []item {
	switch m.active {
	case telemetry.KindMetrics:
		return m.metrics
	case telemetry.KindTraces:
		return m.traces
	default:
		return m.logs
	}
}

func (m *model) totalLines() int {
	items := m.activeItems()
	n := 0
	for _, it := range items {
		n += len(it.Lines)
	}
	return n
}

func (m *model) cursorMsgIndex() int {
	line := 0
	items := m.activeItems()
	for i, it := range items {
		if m.cursorLine < line+len(it.Lines) {
			return i
		}
		line += len(it.Lines)
	}
	if len(items) == 0 {
		return 0
	}
	return len(items) - 1
}

func (m *model) ensureCursorVisible() {
	if !m.paused {
		return
	}
	if m.cursorLine < m.viewport.YOffset {
		m.viewport.SetYOffset(m.cursorLine)
	} else if m.cursorLine >= m.viewport.YOffset+m.viewport.Height {
		m.viewport.SetYOffset(m.cursorLine - m.viewport.Height + 1)
	}
}

<<<<<<< HEAD
=======
func (m *model) cursorUp() {
	if m.cursorLine == 0 {
		return
	}
	m.cursorLine--
	if m.cursorLine < m.viewport.YOffset+cursorBuffer && !m.viewport.AtTop() {
		m.viewport.SetYOffset(m.viewport.YOffset - 1)
	}
}

func (m *model) cursorDown() {
	total := m.totalLines()
	if m.cursorLine >= total-1 {
		return
	}
	m.cursorLine++
	bottom := m.viewport.YOffset + m.viewport.VisibleLineCount() - cursorBuffer
	if m.cursorLine >= bottom && !m.viewport.AtBottom() {
		m.viewport.SetYOffset(m.viewport.YOffset + 1)
	}
}

>>>>>>> 24389aa2
/* ------------- tea.Model interface -------------------------------- */

func (m model) Init() tea.Cmd {
	return tea.Batch(
		m.spinner.Tick,
		readFrame(m.stream),
	)
}

func (m model) Update(msg tea.Msg) (tea.Model, tea.Cmd) {
	var cmds []tea.Cmd

	switch msg := msg.(type) {
	case tea.KeyMsg:
		switch {
		case key.Matches(msg, keys.Quit):
			m.ctxCancel() // stop transport goroutine
			return m, tea.Quit
		case key.Matches(msg, keys.Logs):
			m.active = telemetry.KindLogs
			m.syncViewport()
		case key.Matches(msg, keys.Metrics):
			m.active = telemetry.KindMetrics
			m.syncViewport()
		case key.Matches(msg, keys.Traces):
			m.active = telemetry.KindTraces
			m.syncViewport()
		case key.Matches(msg, keys.Pause):
			m.paused = !m.paused
			if m.paused {
				m.cursorLine = m.viewport.YOffset + m.viewport.VisibleLineCount() - 1
				if m.cursorLine < 0 {
					m.cursorLine = 0
				}
			}
<<<<<<< HEAD
=======
		case m.paused && key.Matches(msg, m.viewport.KeyMap.Up):
			m.cursorUp()
			m.ensureCursorVisible()
			m.syncViewport()
			return m, nil
		case m.paused && key.Matches(msg, m.viewport.KeyMap.Down):
			m.cursorDown()
			m.ensureCursorVisible()
			m.syncViewport()
			return m, nil
>>>>>>> 24389aa2
		}
		var c tea.Cmd
		m.help, c = m.help.Update(msg)
		cmds = append(cmds, c)

	case tea.WindowSizeMsg:
		verticalMargin := 3
		if !m.ready {
			m.viewport = viewport.New(msg.Width, msg.Height-verticalMargin)
			m.ready = true
		} else {
			m.viewport.Width, m.viewport.Height = msg.Width, msg.Height-verticalMargin
		}
		m.syncViewport()

	case telemetry.Message:
		if !m.paused {
			itm := newItem(msg)
			switch msg.Kind {
			case telemetry.KindMetrics:
				m.metrics = append(m.metrics, itm)
			case telemetry.KindTraces:
				m.traces = append(m.traces, itm)
			default:
				m.logs = append(m.logs, itm)
			}
			m.viewport.GotoBottom()
			m.syncViewport()
		}
		cmds = append(cmds, readFrame(m.stream))

	case error: // transport fatal error
		m.err = msg
		return m, tea.Quit

	case spinner.TickMsg:
		var c tea.Cmd
		m.spinner, c = m.spinner.Update(msg)
		cmds = append(cmds, c)
	}

	/* viewport internal updates */
	var c tea.Cmd
	oldOffset := m.viewport.YOffset
	m.viewport, c = m.viewport.Update(msg)
	cmds = append(cmds, c)
	if m.paused {
		delta := m.viewport.YOffset - oldOffset
		if delta != 0 {
			m.cursorLine += delta
		}
		if m.cursorLine < 0 {
			m.cursorLine = 0
		}
		if total := m.totalLines(); total > 0 && m.cursorLine >= total {
			m.cursorLine = total - 1
		}
		m.ensureCursorVisible()
		m.syncViewport()
	}

	return m, tea.Batch(cmds...)
}

func (m model) View() string {
	var b strings.Builder

	b.WriteString(m.renderTabs())
	b.WriteString("\n")
	b.WriteString(m.viewport.View())
	if m.err != nil {
		b.WriteString("\nerror: ")
		b.WriteString(m.err.Error())
	}
	b.WriteString("\n")

	var status strings.Builder
	if m.paused {
		status.WriteString("[PAUSED] ")
	} else {
		status.WriteString(m.spinner.View())
		status.WriteString(" Streaming ")
	}
	status.WriteString(m.active.String())
	b.WriteString(statusStyle.Render(status.String()))
	b.WriteString("\n")
	b.WriteString(m.help.View(keys))

	return b.String()
}

/* ------------- helpers -------------------------------------------- */

func (m *model) syncViewport() {
	var src []item
	switch m.active {
	case telemetry.KindMetrics:
		src = m.metrics
	case telemetry.KindTraces:
		src = m.traces
	default:
		src = m.logs
	}
	total := 0
	for _, it := range src {
		total += len(it.Lines)
	}
	if m.cursorLine >= total {
		m.cursorLine = total - 1
	}

	var b strings.Builder
	line := 0
	var current *item
	for i := range src {
		highlight := m.paused && i == m.cursorMsgIndex()
		for j, l := range src[i].Lines {
			content := l
			if highlight {
				content = msgHighlightStyle.Render(content)
			}
			if m.paused && line == m.cursorLine {
				content = cursorStyle.Render(content)
				current = &src[i]
			}
			b.WriteString(content)
			line++
			if i < len(src)-1 || j < len(src[i].Lines)-1 {
				b.WriteString("\n")
			}
		}
	}
	m.cursorMsg = current
	m.viewport.SetContent(b.String())
<<<<<<< HEAD
}

func (m model) renderTabs() string {
	tabs := []string{
		tabStyle.Render("Logs"),
		tabStyle.Render("Metrics"),
		tabStyle.Render("Traces"),
	}
	switch m.active {
	case telemetry.KindMetrics:
		tabs[1] = activeTabStyle.Render("Metrics")
	case telemetry.KindTraces:
		tabs[2] = activeTabStyle.Render("Traces")
	default:
		tabs[0] = activeTabStyle.Render("Logs")
	}
	row := lipgloss.JoinHorizontal(lipgloss.Top, tabs...)
	if m.viewport.Width > 0 {
		gapWidth := m.viewport.Width - lipgloss.Width(row)
		if gapWidth < 0 {
			gapWidth = 0
		}
		row = lipgloss.JoinHorizontal(lipgloss.Bottom,
			row,
			tabGap.Render(strings.Repeat(" ", gapWidth)),
		)
	}
	return row
=======
>>>>>>> 24389aa2
}

/* readFrame returns a command that receives one frame from the stream */
func readFrame(s *transport.Stream) tea.Cmd {
	return func() tea.Msg {
		select {
		case b, ok := <-s.Messages():
			if !ok {
				return fmt.Errorf("stream closed")
			}
			return telemetry.Parse(b)
		case err, ok := <-s.Errors():
			if ok {
				return err
			}
			return fmt.Errorf("stream error channel closed")
		}
	}
}

/* ------------------------------------------------------------------ */
/* Public entry-point                                                 */
/* ------------------------------------------------------------------ */

// Run creates the transport, spins up the Bubble Tea program, and blocks
// until the TUI exits.
func Run(endpoint string, initial telemetry.Kind) error {
	if endpoint == "" {
		endpoint = "ws://127.0.0.1:12001"
	}
	if u, err := url.Parse(endpoint); err != nil || u.Scheme == "" || u.Host == "" {
		return fmt.Errorf("invalid endpoint %q: %v", endpoint, err)
	}

	ctx, cancel := context.WithCancel(context.Background())

	stream, err := transport.Dial(ctx, endpoint, "http://localhost/", &transport.Config{
		PingInterval: 30 * time.Second,
		Logger:       log.New(os.Stderr, "[transport] ", log.LstdFlags),
	})
	if err != nil {
		cancel()
		return err
	}

	m := model{
		stream:    stream,
		ctxCancel: cancel,
		spinner:   spinner.New(),
		help:      help.New(),
		active:    initial,
	}
	_, err = tea.NewProgram(m, tea.WithAltScreen()).Run()
	return err
}<|MERGE_RESOLUTION|>--- conflicted
+++ resolved
@@ -71,7 +71,6 @@
 var msgHighlightStyle = lipgloss.NewStyle().
 	Background(lipgloss.AdaptiveColor{Light: "#404040", Dark: "#303030"})
 
-<<<<<<< HEAD
 // Tabs --------------------------------------------------------------------
 
 var (
@@ -109,11 +108,10 @@
 		BorderLeft(false).
 		BorderRight(false)
 )
-=======
+
 // cursorBuffer is the number of lines to keep between the cursor and the edge
 // of the viewport while navigating.
 const cursorBuffer = 3
->>>>>>> 24389aa2
 
 /* ------------------------------------------------------------------ */
 /* Model                                                              */
@@ -191,8 +189,6 @@
 	}
 }
 
-<<<<<<< HEAD
-=======
 func (m *model) cursorUp() {
 	if m.cursorLine == 0 {
 		return
@@ -215,7 +211,6 @@
 	}
 }
 
->>>>>>> 24389aa2
 /* ------------- tea.Model interface -------------------------------- */
 
 func (m model) Init() tea.Cmd {
@@ -251,8 +246,6 @@
 					m.cursorLine = 0
 				}
 			}
-<<<<<<< HEAD
-=======
 		case m.paused && key.Matches(msg, m.viewport.KeyMap.Up):
 			m.cursorUp()
 			m.ensureCursorVisible()
@@ -263,7 +256,6 @@
 			m.ensureCursorVisible()
 			m.syncViewport()
 			return m, nil
->>>>>>> 24389aa2
 		}
 		var c tea.Cmd
 		m.help, c = m.help.Update(msg)
@@ -398,7 +390,6 @@
 	}
 	m.cursorMsg = current
 	m.viewport.SetContent(b.String())
-<<<<<<< HEAD
 }
 
 func (m model) renderTabs() string {
@@ -427,8 +418,6 @@
 		)
 	}
 	return row
-=======
->>>>>>> 24389aa2
 }
 
 /* readFrame returns a command that receives one frame from the stream */
